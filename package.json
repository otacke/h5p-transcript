{
  "name": "h5p-transcript",
  "version": "1.0.0",
  "description": "Add a transcript to H5P audio and video content",
  "private": true,
  "scripts": {
    "test": "echo \"Error: no test specified\" && exit 1",
    "lint": "stylelint './src/**/*.scss' && eslint './src/**/*.js'",
    "build": "cross-env NODE_ENV=production webpack",
    "watch": "cross-env NODE_ENV=development webpack --watch"
  },
  "repository": {
    "type": "git",
    "url": "git+https://github.com/otacke/h5p-transcript.git"
  },
  "keywords": [
    "h5p",
    "library"
  ],
  "author": "Oliver Tacke",
  "license": "MIT",
  "devDependencies": {
    "@babel/cli": "^7.19.3",
<<<<<<< HEAD
    "@babel/core": "^7.20.2",
    "@babel/preset-env": "^7.20.2",
    "babel-loader": "^9.1.0",
    "cross-env": "^7.0.3",
    "css-loader": "^6.7.2",
    "eslint": "^8.28.0",
    "eslint-plugin-jsdoc": "^39.6.4",
    "mini-css-extract-plugin": "^2.7.0",
    "regenerator-runtime": "^0.13.11",
    "resolve-url-loader": "^5.0.0",
    "sass": "^1.56.1",
    "sass-loader": "^13.2.0",
    "stylelint": "^14.15.0",
    "stylelint-config-recommended": "^9.0.0",
    "stylelint-config-recommended-scss": "^8.0.0",
    "webpack": "^5.75.0",
    "webpack-cli": "^5.0.0"
=======
    "@babel/core": "^7.19.6",
    "@babel/preset-env": "^7.19.4",
    "babel-loader": "^8.2.5",
    "cross-env": "^7.0.3",
    "css-loader": "^6.7.1",
    "eslint": "^8.26.0",
    "eslint-plugin-jsdoc": "^39.3.24",
    "mini-css-extract-plugin": "^2.6.1",
    "regenerator-runtime": "^0.13.10",
    "resolve-url-loader": "^5.0.0",
    "sass": "^1.55.0",
    "sass-loader": "^13.1.0",
    "webpack": "^5.74.0",
    "webpack-cli": "^4.10.0"
>>>>>>> d3f648e7
  },
  "dependencies": {
    "he": "^1.2.0",
    "webvtt-parser": "^2.2.0"
  }
}<|MERGE_RESOLUTION|>--- conflicted
+++ resolved
@@ -21,25 +21,6 @@
   "license": "MIT",
   "devDependencies": {
     "@babel/cli": "^7.19.3",
-<<<<<<< HEAD
-    "@babel/core": "^7.20.2",
-    "@babel/preset-env": "^7.20.2",
-    "babel-loader": "^9.1.0",
-    "cross-env": "^7.0.3",
-    "css-loader": "^6.7.2",
-    "eslint": "^8.28.0",
-    "eslint-plugin-jsdoc": "^39.6.4",
-    "mini-css-extract-plugin": "^2.7.0",
-    "regenerator-runtime": "^0.13.11",
-    "resolve-url-loader": "^5.0.0",
-    "sass": "^1.56.1",
-    "sass-loader": "^13.2.0",
-    "stylelint": "^14.15.0",
-    "stylelint-config-recommended": "^9.0.0",
-    "stylelint-config-recommended-scss": "^8.0.0",
-    "webpack": "^5.75.0",
-    "webpack-cli": "^5.0.0"
-=======
     "@babel/core": "^7.19.6",
     "@babel/preset-env": "^7.19.4",
     "babel-loader": "^8.2.5",
@@ -54,7 +35,6 @@
     "sass-loader": "^13.1.0",
     "webpack": "^5.74.0",
     "webpack-cli": "^4.10.0"
->>>>>>> d3f648e7
   },
   "dependencies": {
     "he": "^1.2.0",
